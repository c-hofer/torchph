"""
Refs:

[1] {
      Hofer17c,
      author    = {C.~Hofer and R.~Kwitt and M.~Niethammer and A.~Uhl},
      title     = {Deep Learning with Topological Signatures},
      booktitle = {NIPS},
      year      = 2017,
      note      = {accepted}
    }


"""
import torch
import numpy as np
from torch import Tensor, LongTensor
from torch.tensor import _TensorBase
from torch.autograd import Variable
from torch.nn.parameter import Parameter
from torch.nn.modules.module import Module

import warnings


# region helper functions


def safe_tensor_size(tensor, dim):
    try:
        return tensor.size(dim)

    except Exception:
        return 0


def prepare_batch(batch: [Tensor], point_dim: int=None)->tuple:
    """
    This method 'vectorizes' the multiset in order to take advances of gpu processing.
    The policy is to embed all multisets in batch to the highest dimensionality
    occurring in batch, i.e., max(t.size()[0] for t in batch).
    :param batch:
    :param point_dim:
    :return: Tensor with size batch_size x n_max_points x point_dim
    """
    if point_dim is None:
        point_dim = batch[0].size(1)
    assert (all(x.size(1) == point_dim for x in batch if len(x) != 0))

    # We do the following on cpu since there is a lot of looping
    batch = [x.cpu() for x in batch]

    batch_size = len(batch)
    batch_max_points = max([safe_tensor_size(t, 0) for t in batch])
    input_type = type(batch[0])

    if batch_max_points == 0:
        # if we are here, batch consists only of empty diagrams.
        batch_max_points = 1

    # This will later be used to set the dummy points to zero in the output.
    not_dummy_points = input_type(batch_size, batch_max_points)
    # In the initialization every point is a dummy point.
    not_dummy_points[:, :] = 0

    prepared_batch = []

    for i, multi_set in enumerate(batch):
        n_points = safe_tensor_size(multi_set, 0)

        prepared_dgm = type(multi_set)()
        torch.zeros(batch_max_points, point_dim, out=prepared_dgm)

        if n_points > 0:
            index_selection = LongTensor(range(n_points))
            # if prepared_dgm.is_cuda:
            #     index_selection = index_selection.cuda()

            prepared_dgm.index_add_(0, index_selection, multi_set)

            not_dummy_points[i, :n_points] = 1

        prepared_batch.append(prepared_dgm)

    prepared_batch = torch.stack(prepared_batch)

    return prepared_batch, not_dummy_points, batch_max_points, batch_size


def is_prepared_batch(input):
    if not (isinstance(input, tuple) and len(input) == 4):
        return False

<<<<<<< HEAD
            if n_points > 0:
                index_selection = LongTensor(range(n_points))
=======
    else:
        batch, not_dummy_points, max_points, batch_size = input
        return isinstance(batch, _TensorBase) and isinstance(not_dummy_points, _TensorBase) and max_points > 0 and batch_size > 0
>>>>>>> 211dade4


def is_list_of_tensors(input):
    try:
        return all([isinstance(x, _TensorBase) for x in input])

    except TypeError:
        return False


def prepare_batch_if_necessary(input, point_dimension=None):
    batch, not_dummy_points, max_points, batch_size = None, None, None, None

    if is_prepared_batch(input):
        batch, not_dummy_points, max_points, batch_size = input
    elif is_list_of_tensors(input):
        if point_dimension is None:
            point_dimension = input[0].size(1)

        batch, not_dummy_points, max_points, batch_size = prepare_batch(input, point_dimension)

    else:
        raise ValueError(
            'SLayer does not recognize input format! Expecting [Tensor] or prepared batch. Not {}'.format(input))

    return batch, not_dummy_points, max_points, batch_size


def parameter_init_from_arg(arg, size, default, scalar_is_valid=False):
    if isinstance(arg, (int, float)):
        if not scalar_is_valid:
            raise ValueError("Scalar initialization values are not valid. Got {} expected Tensor of size {}."
                             .format(arg, size))
        return torch.Tensor(*size).fill_(arg)
    elif isinstance(arg, torch._TensorBase):
        assert(arg.size() == size)
        return arg
    elif arg is None:
        if default in [torch.rand, torch.randn, torch.ones, torch.ones_like]:
            return default(*size)
        else:
            return default(size)
    else:
        raise ValueError('Cannot handle parameter initialization. Got "{}" '.format(arg))

# endregion


class SLayerExponential(Module):
    """
    proposed input layer for multisets [1].
    """
    def __init__(self, n_elements: int,
                 point_dimension: int=2,
                 centers_init: Tensor=None,
                 sharpness_init: Tensor=None):
        """
        :param n_elements: number of structure elements used
        :param point_dimension: dimensionality of the points of which the input multi set consists of
        :param centers_init: the initialization for the centers of the structure elements
        :param sharpness_init: initialization for the sharpness of the structure elements
        """
        super().__init__()

        self.n_elements = n_elements
        self.point_dimension = point_dimension

        expected_init_size = (self.n_elements, self.point_dimension)

        centers_init = parameter_init_from_arg(centers_init, expected_init_size, torch.rand, scalar_is_valid=False)
        sharpness_init = parameter_init_from_arg(sharpness_init, expected_init_size, lambda size: torch.ones(*size)*3)

        self.centers = Parameter(centers_init)
        self.sharpness = Parameter(sharpness_init)

    @staticmethod
    def is_list_of_variables(input):
        try:
            return all(isinstance(x, Variable) for x in input)

        except TypeError:
            return False

    @property
    def is_gpu(self):
        return self.centers.is_cuda

    def forward(self, input)->Variable:
<<<<<<< HEAD
        batch, not_dummy_points, max_points, batch_size = None, None, None, None

        if self.is_prepared_batch(input):
            batch, not_dummy_points, max_points, batch_size = input
        elif self.is_list_of_tensors(input):
            batch, not_dummy_points, max_points, batch_size = SLayer.prepare_batch(input,
                                                                                   self.point_dimension)
        elif self.is_list_of_variables(input):
            input = [x.data for x in input]
            batch, not_dummy_points, max_points, batch_size = SLayer.prepare_batch(input,
                                                                                   self.point_dimension)
        else:
            raise ValueError('SLayer does not recognize input format! Expecting [Tensor] or prepared batch. Not {}'.format(input))
=======
        batch, not_dummy_points, max_points, batch_size = prepare_batch_if_necessary(input,
                                                                                     point_dimension=self.point_dimension)
>>>>>>> 211dade4

        batch = Variable(batch, requires_grad=False)
        batch = torch.cat([batch] * self.n_elements, 1)

        not_dummy_points = Variable(not_dummy_points, requires_grad=False)
        not_dummy_points = torch.cat([not_dummy_points] * self.n_elements, 1)

        centers = torch.cat([self.centers] * max_points, 1)
        centers = centers.view(-1, self.point_dimension)
        centers = torch.stack([centers] * batch_size, 0)

        sharpness = torch.pow(self.sharpness, 2)
        sharpness = torch.cat([sharpness] * max_points, 1)
        sharpness = sharpness.view(-1, self.point_dimension)
        sharpness = torch.stack([sharpness] * batch_size, 0)

        x = centers - batch
        x = x.pow(2)
        x = torch.mul(x, sharpness)
        x = torch.sum(x, 2)
        x = torch.exp(-x)
        x = torch.mul(x, not_dummy_points)
        x = x.view(batch_size, self.n_elements, -1)
        x = torch.sum(x, 2)
        x = x.squeeze()

        return x

    def __repr__(self):
        return 'SLayerExponential (... -> {} )'.format(self.n_elements)


class SLayerRational(Module):
    """
    """
    def __init__(self, n_elements: int,
                 point_dimension: int=2,
                 centers_init: Tensor=None,
                 sharpness_init: Tensor=None,
                 exponent_init: Tensor=None,
                 pointwise_activation_threshold=None,
                 share_sharpness=False,
                 share_exponent=False,
                 freeze_exponent=True):
        """
        :param n_elements: number of structure elements used
        :param point_dimension: dimensionality of the points of which the input multi set consists of
        :param centers_init: the initialization for the centers of the structure elements
        :param sharpness_init: initialization for the sharpness of the structure elements
        """
        super().__init__()

        self.n_elements = int(n_elements)
        self.point_dimension = int(point_dimension)
        self.pointwise_activation_threshold = float(pointwise_activation_threshold) \
            if pointwise_activation_threshold is not None else None
        self.share_sharpness = bool(share_sharpness)
        self.share_exponent = bool(share_exponent)
        self.freeze_exponent = freeze_exponent

        if self.pointwise_activation_threshold is not None:
            self.pointwise_activation_threshold = float(self.pointwise_activation_threshold)

        centers_init = parameter_init_from_arg(arg=centers_init,
                                               size=(self.n_elements, self.point_dimension),
                                               default=torch.rand)

        sharpness_init = parameter_init_from_arg(arg=sharpness_init,
                                                 size=(1,) if self.share_sharpness else (self.n_elements, self.point_dimension),
                                                 default=torch.ones,
                                                 scalar_is_valid=True)

        exponent_init = parameter_init_from_arg(arg=exponent_init,
                                                size=(1,) if self.share_exponent else (self.n_elements,),
                                                default=torch.ones,
                                                scalar_is_valid=True)

        self.centers = Parameter(centers_init)
        self.sharpness = Parameter(sharpness_init)
        self.exponent = Parameter(exponent_init) if not self.freeze_exponent else Variable(exponent_init)

    def forward(self, input)->Variable:
        batch, not_dummy_points, max_points, batch_size = prepare_batch_if_necessary(input,
                                                                                     point_dimension=self.point_dimension)

        batch = Variable(batch, requires_grad=False)
        batch = batch.unsqueeze(1).expand(batch_size, self.n_elements, max_points, self.point_dimension)

        not_dummy_points = Variable(not_dummy_points, requires_grad=False)
        not_dummy_points = not_dummy_points.unsqueeze(1).expand(-1, self.n_elements, -1)

        centers = self.centers.unsqueeze(1).expand(self.n_elements, max_points, self.point_dimension)
        centers = centers.unsqueeze(0).expand(batch_size, *centers.size())

        sharpness = self.sharpness
        if self.share_sharpness:
            sharpness = sharpness.expand(self.n_elements, self.point_dimension)
        sharpness = sharpness.unsqueeze(1).expand(-1, max_points, -1)
        sharpness = sharpness.unsqueeze(0).expand(batch_size, *sharpness.size())

        exponent = self.exponent
        if self.share_exponent:
            exponent = exponent.expand(self.n_elements)

        exponent = exponent.unsqueeze(1).expand(-1, max_points)
        exponent = exponent.unsqueeze(0).expand(batch_size, *exponent.size())

        x = centers - batch
        x = x.abs()
        x = torch.mul(x, sharpness.abs())
        x = torch.sum(x, 3)
        x = 1/(1+x).pow(exponent.abs())

        if self.pointwise_activation_threshold is not None:
            x[(x < self.pointwise_activation_threshold).data] = 0

        x = torch.mul(x, not_dummy_points)
        x = torch.sum(x, 2)

        return x

    def __repr__(self):
        return 'SLayerRational (... -> {} )'.format(self.n_elements)

    def _apply(self, fn):
        super()._apply(fn)
        if self.freeze_exponent:
            self.exponent.data = fn(self.exponent.data)


class SLayerRationalHat(Module):
    """
    """
    def __init__(self, n_elements: int,
                 point_dimension: int=2,
                 centers_init: Tensor=None,
                 radius_init: float=1,
                 exponent: int=1
                 ):
        """
        :param n_elements: number of structure elements used
        :param point_dimension: dimensionality of the points of which the input multi set consists of
        :param centers_init: the initialization for the centers of the structure elements
        :param radius_init: initialization for radius of zero level-set of the hat
        :param exponent: Exponent of the rationals forming the hat
        """
        super().__init__()

        self.n_elements = int(n_elements)
        self.point_dimension = int(point_dimension)
        self.exponent = int(exponent)

        centers_init = parameter_init_from_arg(arg=centers_init,
                                               size=(self.n_elements, self.point_dimension),
                                               default=torch.rand)

        radius_init = parameter_init_from_arg(arg=radius_init,
                                              size=(self.n_elements,),
                                              default=torch.ones,
                                              scalar_is_valid=True)

        self.centers = Parameter(centers_init)
        self.radius = Parameter(radius_init)
        self.norm_p = 1

    def forward(self, input)->Variable:
        batch, not_dummy_points, max_points, batch_size = prepare_batch_if_necessary(input,
                                                                                     point_dimension=self.point_dimension)

        batch = Variable(batch, requires_grad=False)
        batch = batch.unsqueeze(1).expand(batch_size, self.n_elements, max_points, self.point_dimension)

        not_dummy_points = Variable(not_dummy_points, requires_grad=False)
        not_dummy_points = not_dummy_points.unsqueeze(1).expand(-1, self.n_elements, -1)

        centers = self.centers.unsqueeze(1).expand(self.n_elements, max_points, self.point_dimension)
        centers = centers.unsqueeze(0).expand(batch_size, *centers.size())

        radius = self.radius
        radius = radius.unsqueeze(1).expand(-1, max_points)
        radius = radius.unsqueeze(0).expand(batch_size, *radius.size())
        radius = radius.abs()

        norm_to_center = centers - batch
        norm_to_center = torch.norm(norm_to_center, p=self.norm_p, dim=3)

        positive_part = 1/(1+norm_to_center).pow_(self.exponent)

        negative_part = 1/(1 + (radius - norm_to_center).abs_()).pow_(self.exponent)

        x = positive_part - negative_part

        x = torch.mul(x, not_dummy_points)
        x = torch.sum(x, 2)
        
        # c = (1 + self.radius.abs())/self.radius.abs()
        # x = x*c

        return x

    def __repr__(self):
        return 'SLayerRationalHat (... -> {} )'.format(self.n_elements)


class LinearRationalStretchedBirthLifeTimeCoordinateTransform:
    def __init__(self, nu):
        self._nu = nu
        self._nu_squared = nu**2
        self._2_nu = 2*nu

    def __call__(self, dgm):
        if len(dgm) == 0:
            return dgm

        x, y = dgm[:, 0], dgm[:, 1]
        y = y - x

        i = (y <= self._nu)
        y[i] = - self._nu_squared/y[i] + self._2_nu

        return torch.stack([x,y], dim=1)


class LogStretchedBirthLifeTimeCoordinateTransform:
    def __init__(self, nu):
        self.nu = nu

    def __call__(self, dgm):
        if len(dgm) == 0:
            return dgm

        x, y = dgm[:, 0], dgm[:, 1]
        y = y - x

        i = (y <= self.nu)
        y[i] = torch.log(y[i] / self.nu)*self.nu + self.nu

        return torch.stack([x, y], dim=1)


class UpperDiagonalThresholdedLogTransform:
    def __init__(self, nu):
        self.b_1 = (torch.Tensor([1, 1]) / np.sqrt(2))
        self.b_2 = (torch.Tensor([-1, 1]) / np.sqrt(2))
        self.nu = nu

    def __call__(self, dgm):
        if len(dgm) == 0:
            return dgm

        if dgm.is_cuda:
            self.b_1 = self.b_1.cuda()
            self.b_2 = self.b_2.cuda()

        x = torch.mul(dgm, self.b_1.repeat(dgm.size(0), 1))
        x = torch.sum(x, 1).squeeze()
        y = torch.mul(dgm, self.b_2.repeat( dgm.size(0), 1))
        y = torch.sum(y, 1).squeeze()
        i = (y <= self.nu)
        y[i] = torch.log(y[i] / self.nu)*self.nu + self.nu
        ret = torch.stack([x, y], 1)
        return ret


class SLayer(SLayerExponential):
    def __init__(self, *args,  **kwargs):
        super().__init__(*args, **kwargs)
        warnings.warn("Renaming in progress. In future use SLayerExponential.", FutureWarning)<|MERGE_RESOLUTION|>--- conflicted
+++ resolved
@@ -90,15 +90,9 @@
 def is_prepared_batch(input):
     if not (isinstance(input, tuple) and len(input) == 4):
         return False
-
-<<<<<<< HEAD
-            if n_points > 0:
-                index_selection = LongTensor(range(n_points))
-=======
     else:
         batch, not_dummy_points, max_points, batch_size = input
         return isinstance(batch, _TensorBase) and isinstance(not_dummy_points, _TensorBase) and max_points > 0 and batch_size > 0
->>>>>>> 211dade4
 
 
 def is_list_of_tensors(input):
@@ -187,24 +181,9 @@
         return self.centers.is_cuda
 
     def forward(self, input)->Variable:
-<<<<<<< HEAD
-        batch, not_dummy_points, max_points, batch_size = None, None, None, None
-
-        if self.is_prepared_batch(input):
-            batch, not_dummy_points, max_points, batch_size = input
-        elif self.is_list_of_tensors(input):
-            batch, not_dummy_points, max_points, batch_size = SLayer.prepare_batch(input,
-                                                                                   self.point_dimension)
-        elif self.is_list_of_variables(input):
-            input = [x.data for x in input]
-            batch, not_dummy_points, max_points, batch_size = SLayer.prepare_batch(input,
-                                                                                   self.point_dimension)
-        else:
-            raise ValueError('SLayer does not recognize input format! Expecting [Tensor] or prepared batch. Not {}'.format(input))
-=======
         batch, not_dummy_points, max_points, batch_size = prepare_batch_if_necessary(input,
                                                                                      point_dimension=self.point_dimension)
->>>>>>> 211dade4
+
 
         batch = Variable(batch, requires_grad=False)
         batch = torch.cat([batch] * self.n_elements, 1)
